--- conflicted
+++ resolved
@@ -493,15 +493,10 @@
 		return false, 0, fmt.Errorf("maximum retry attempts reached for rate limit: %d retries", maxRetries)
 	}
 
-<<<<<<< HEAD
-	if apiErr.StatusCode == 401 {
-		a.providerOptions.apiKey, err = a.providerOptions.cfg.Resolve(a.providerOptions.config.APIKey)
-=======
 	if apiErr.StatusCode == http.StatusUnauthorized {
 		prev := a.providerOptions.apiKey
 		// in case the key comes from a script, we try to re-evaluate it.
-		a.providerOptions.apiKey, err = config.Get().Resolve(a.providerOptions.config.APIKey)
->>>>>>> 32dac11c
+		a.providerOptions.apiKey, err = a.providerOptions.cfg.Resolve(a.providerOptions.config.APIKey)
 		if err != nil {
 			return false, 0, fmt.Errorf("failed to resolve API key: %w", err)
 		}
