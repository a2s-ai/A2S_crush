package provider

import (
	"context"
	"encoding/json"
	"errors"
	"fmt"
	"io"
	"log/slog"
	"strings"
	"time"

	"github.com/charmbracelet/catwalk/pkg/catwalk"
	"github.com/charmbracelet/crush/internal/config"
	"github.com/charmbracelet/crush/internal/llm/tools"
	"github.com/charmbracelet/crush/internal/log"
	"github.com/charmbracelet/crush/internal/message"
	"github.com/google/uuid"
	"google.golang.org/genai"
)

type geminiClient struct {
	providerOptions providerClientOptions
	client          *genai.Client
}

type GeminiClient ProviderClient

func newGeminiClient(opts providerClientOptions) GeminiClient {
	client, err := createGeminiClient(opts)
	if err != nil {
		slog.Error("Failed to create Gemini client", "error", err)
		return nil
	}

	return &geminiClient{
		providerOptions: opts,
		client:          client,
	}
}

func createGeminiClient(opts providerClientOptions) (*genai.Client, error) {
	cc := &genai.ClientConfig{
		APIKey:  opts.apiKey,
		Backend: genai.BackendGeminiAPI,
		HTTPOptions: genai.HTTPOptions{
			BaseURL: opts.baseURL,
		},
	}
	if opts.cfg.Options.Debug {
		cc.HTTPClient = log.NewHTTPClient()
	}
	client, err := genai.NewClient(context.Background(), cc)
	if err != nil {
		return nil, err
	}
	return client, nil
}

func (g *geminiClient) convertMessages(messages []message.Message) []*genai.Content {
	var history []*genai.Content
	for _, msg := range messages {
		switch msg.Role {
		case message.User:
			var parts []*genai.Part
			parts = append(parts, &genai.Part{Text: msg.Content().String()})
			for _, binaryContent := range msg.BinaryContent() {
				imageFormat := strings.Split(binaryContent.MIMEType, "/")
				parts = append(parts, &genai.Part{InlineData: &genai.Blob{
					MIMEType: imageFormat[1],
					Data:     binaryContent.Data,
				}})
			}
			history = append(history, &genai.Content{
				Parts: parts,
				Role:  genai.RoleUser,
			})
		case message.Assistant:
			var assistantParts []*genai.Part

			if msg.Content().String() != "" {
				assistantParts = append(assistantParts, &genai.Part{Text: msg.Content().String()})
			}

			if len(msg.ToolCalls()) > 0 {
				for _, call := range msg.ToolCalls() {
					if !call.Finished {
						continue
					}
					args, _ := parseJSONToMap(call.Input)
					assistantParts = append(assistantParts, &genai.Part{
						FunctionCall: &genai.FunctionCall{
							Name: call.Name,
							Args: args,
						},
					})
				}
			}

			if len(assistantParts) > 0 {
				history = append(history, &genai.Content{
					Role:  genai.RoleModel,
					Parts: assistantParts,
				})
			}

		case message.Tool:
			var toolParts []*genai.Part
			for _, result := range msg.ToolResults() {
				response := map[string]any{"result": result.Content}
				parsed, err := parseJSONToMap(result.Content)
				if err == nil {
					response = parsed
				}

				var toolCall message.ToolCall
				for _, m := range messages {
					if m.Role == message.Assistant {
						for _, call := range m.ToolCalls() {
							if call.ID == result.ToolCallID {
								toolCall = call
								break
							}
						}
					}
				}

				toolParts = append(toolParts, &genai.Part{
					FunctionResponse: &genai.FunctionResponse{
						Name:     toolCall.Name,
						Response: response,
					},
				})
			}
			if len(toolParts) > 0 {
				history = append(history, &genai.Content{
					Parts: toolParts,
					Role:  genai.RoleUser,
				})
			}
		}
	}

	return history
}

func (g *geminiClient) convertTools(tools []tools.BaseTool) []*genai.Tool {
	geminiTool := &genai.Tool{}
	geminiTool.FunctionDeclarations = make([]*genai.FunctionDeclaration, 0, len(tools))

	for _, tool := range tools {
		info := tool.Info()
		declaration := &genai.FunctionDeclaration{
			Name:        info.Name,
			Description: info.Description,
			Parameters: &genai.Schema{
				Type:       genai.TypeObject,
				Properties: convertSchemaProperties(info.Parameters),
				Required:   info.Required,
			},
		}

		geminiTool.FunctionDeclarations = append(geminiTool.FunctionDeclarations, declaration)
	}

	return []*genai.Tool{geminiTool}
}

func (g *geminiClient) finishReason(reason genai.FinishReason) message.FinishReason {
	switch reason {
	case genai.FinishReasonStop:
		return message.FinishReasonEndTurn
	case genai.FinishReasonMaxTokens:
		return message.FinishReasonMaxTokens
	default:
		return message.FinishReasonUnknown
	}
}

func (g *geminiClient) send(ctx context.Context, messages []message.Message, tools []tools.BaseTool) (*ProviderResponse, error) {
	// Convert messages
	geminiMessages := g.convertMessages(messages)
	model := g.providerOptions.model(g.providerOptions.modelType)
	cfg := g.providerOptions.cfg

	modelConfig := cfg.Models[config.SelectedModelTypeLarge]
	if g.providerOptions.modelType == config.SelectedModelTypeSmall {
		modelConfig = cfg.Models[config.SelectedModelTypeSmall]
	}

	maxTokens := model.DefaultMaxTokens
	if modelConfig.MaxTokens > 0 {
		maxTokens = modelConfig.MaxTokens
	}
	systemMessage := g.providerOptions.systemMessage
	if g.providerOptions.systemPromptPrefix != "" {
		systemMessage = g.providerOptions.systemPromptPrefix + "\n" + systemMessage
	}
	history := geminiMessages[:len(geminiMessages)-1] // All but last message
	lastMsg := geminiMessages[len(geminiMessages)-1]
	config := &genai.GenerateContentConfig{
		MaxOutputTokens: int32(maxTokens),
		SystemInstruction: &genai.Content{
			Parts: []*genai.Part{{Text: systemMessage}},
		},
	}
	config.Tools = g.convertTools(tools)
	chat, _ := g.client.Chats.Create(ctx, model.ID, config, history)

	attempts := 0
	for {
		attempts++
		var toolCalls []message.ToolCall

		var lastMsgParts []genai.Part
		for _, part := range lastMsg.Parts {
			lastMsgParts = append(lastMsgParts, *part)
		}
		resp, err := chat.SendMessage(ctx, lastMsgParts...)
		// If there is an error we are going to see if we can retry the call
		if err != nil {
			retry, after, retryErr := g.shouldRetry(attempts, err)
			if retryErr != nil {
				return nil, retryErr
			}
			if retry {
				slog.Warn("Retrying due to rate limit", "attempt", attempts, "max_retries", maxRetries, "error", err)
				select {
				case <-ctx.Done():
					return nil, ctx.Err()
				case <-time.After(time.Duration(after) * time.Millisecond):
					continue
				}
			}
			return nil, retryErr
		}

		content := ""

		if len(resp.Candidates) > 0 && resp.Candidates[0].Content != nil {
			for _, part := range resp.Candidates[0].Content.Parts {
				switch {
				case part.Text != "":
					content = string(part.Text)
				case part.FunctionCall != nil:
					id := "call_" + uuid.New().String()
					args, _ := json.Marshal(part.FunctionCall.Args)
					toolCalls = append(toolCalls, message.ToolCall{
						ID:       id,
						Name:     part.FunctionCall.Name,
						Input:    string(args),
						Type:     "function",
						Finished: true,
					})
				}
			}
		}
		finishReason := message.FinishReasonEndTurn
		if len(resp.Candidates) > 0 {
			finishReason = g.finishReason(resp.Candidates[0].FinishReason)
		}
		if len(toolCalls) > 0 {
			finishReason = message.FinishReasonToolUse
		}

		return &ProviderResponse{
			Content:      content,
			ToolCalls:    toolCalls,
			Usage:        g.usage(resp),
			FinishReason: finishReason,
		}, nil
	}
}

func (g *geminiClient) stream(ctx context.Context, messages []message.Message, tools []tools.BaseTool) <-chan ProviderEvent {
	// Convert messages
	geminiMessages := g.convertMessages(messages)

	model := g.providerOptions.model(g.providerOptions.modelType)
	cfg := g.providerOptions.cfg

	modelConfig := cfg.Models[config.SelectedModelTypeLarge]
	if g.providerOptions.modelType == config.SelectedModelTypeSmall {
		modelConfig = cfg.Models[config.SelectedModelTypeSmall]
	}
	maxTokens := model.DefaultMaxTokens
	if modelConfig.MaxTokens > 0 {
		maxTokens = modelConfig.MaxTokens
	}

	// Override max tokens if set in provider options
	if g.providerOptions.maxTokens > 0 {
		maxTokens = g.providerOptions.maxTokens
	}
	systemMessage := g.providerOptions.systemMessage
	if g.providerOptions.systemPromptPrefix != "" {
		systemMessage = g.providerOptions.systemPromptPrefix + "\n" + systemMessage
	}
	history := geminiMessages[:len(geminiMessages)-1] // All but last message
	lastMsg := geminiMessages[len(geminiMessages)-1]
	config := &genai.GenerateContentConfig{
		MaxOutputTokens: int32(maxTokens),
		SystemInstruction: &genai.Content{
			Parts: []*genai.Part{{Text: systemMessage}},
		},
	}
	config.Tools = g.convertTools(tools)
	chat, _ := g.client.Chats.Create(ctx, model.ID, config, history)

	attempts := 0
	eventChan := make(chan ProviderEvent)

	go func() {
		defer close(eventChan)

		for {
			attempts++

			currentContent := ""
			toolCalls := []message.ToolCall{}
			var finalResp *genai.GenerateContentResponse

			eventChan <- ProviderEvent{Type: EventContentStart}

			var lastMsgParts []genai.Part

			for _, part := range lastMsg.Parts {
				lastMsgParts = append(lastMsgParts, *part)
			}

			for resp, err := range chat.SendMessageStream(ctx, lastMsgParts...) {
				if err != nil {
					retry, after, retryErr := g.shouldRetry(attempts, err)
					if retryErr != nil {
						eventChan <- ProviderEvent{Type: EventError, Error: retryErr}
						return
					}
					if retry {
						slog.Warn("Retrying due to rate limit", "attempt", attempts, "max_retries", maxRetries, "error", err)
						select {
						case <-ctx.Done():
							if ctx.Err() != nil {
								eventChan <- ProviderEvent{Type: EventError, Error: ctx.Err()}
							}

							return
						case <-time.After(time.Duration(after) * time.Millisecond):
							continue
						}
					} else {
						eventChan <- ProviderEvent{Type: EventError, Error: err}
						return
					}
				}

				finalResp = resp

				if len(resp.Candidates) > 0 && resp.Candidates[0].Content != nil {
					for _, part := range resp.Candidates[0].Content.Parts {
						switch {
						case part.Text != "":
							delta := string(part.Text)
							if delta != "" {
								eventChan <- ProviderEvent{
									Type:    EventContentDelta,
									Content: delta,
								}
								currentContent += delta
							}
						case part.FunctionCall != nil:
							id := "call_" + uuid.New().String()
							args, _ := json.Marshal(part.FunctionCall.Args)
							newCall := message.ToolCall{
								ID:       id,
								Name:     part.FunctionCall.Name,
								Input:    string(args),
								Type:     "function",
								Finished: true,
							}

							toolCalls = append(toolCalls, newCall)
						}
					}
				} else {
					// no content received
					break
				}
			}

			eventChan <- ProviderEvent{Type: EventContentStop}

			if finalResp != nil {
				finishReason := message.FinishReasonEndTurn
				if len(finalResp.Candidates) > 0 {
					finishReason = g.finishReason(finalResp.Candidates[0].FinishReason)
				}
				if len(toolCalls) > 0 {
					finishReason = message.FinishReasonToolUse
				}
				eventChan <- ProviderEvent{
					Type: EventComplete,
					Response: &ProviderResponse{
						Content:      currentContent,
						ToolCalls:    toolCalls,
						Usage:        g.usage(finalResp),
						FinishReason: finishReason,
					},
				}
				return
			} else {
				eventChan <- ProviderEvent{
					Type:  EventError,
					Error: errors.New("no content received"),
				}
			}
		}
	}()

	return eventChan
}

func (g *geminiClient) shouldRetry(attempts int, err error) (bool, int64, error) {
	// Check if error is a rate limit error
	if attempts > maxRetries {
		return false, 0, fmt.Errorf("maximum retry attempts reached for rate limit: %d retries", maxRetries)
	}

	// Gemini doesn't have a standard error type we can check against
	// So we'll check the error message for rate limit indicators
	if errors.Is(err, io.EOF) {
		return false, 0, err
	}

	errMsg := err.Error()
	isRateLimit := contains(errMsg, "rate limit", "quota exceeded", "too many requests")

	// Check for token expiration (401 Unauthorized)
	if contains(errMsg, "unauthorized", "invalid api key", "api key expired") {
<<<<<<< HEAD
		g.providerOptions.apiKey, err = g.providerOptions.cfg.Resolve(g.providerOptions.config.APIKey)
=======
		prev := g.providerOptions.apiKey
		// in case the key comes from a script, we try to re-evaluate it.
		g.providerOptions.apiKey, err = config.Get().Resolve(g.providerOptions.config.APIKey)
>>>>>>> 32dac11c
		if err != nil {
			return false, 0, fmt.Errorf("failed to resolve API key: %w", err)
		}
		// if it didn't change, do not retry.
		if prev == g.providerOptions.apiKey {
			return false, 0, err
		}
		g.client, err = createGeminiClient(g.providerOptions)
		if err != nil {
			return false, 0, fmt.Errorf("failed to create Gemini client after API key refresh: %w", err)
		}
		return true, 0, nil
	}

	// Check for common rate limit error messages

	if !isRateLimit {
		return false, 0, err
	}

	// Calculate backoff with jitter
	backoffMs := 2000 * (1 << (attempts - 1))
	jitterMs := int(float64(backoffMs) * 0.2)
	retryMs := backoffMs + jitterMs

	return true, int64(retryMs), nil
}

func (g *geminiClient) usage(resp *genai.GenerateContentResponse) TokenUsage {
	if resp == nil || resp.UsageMetadata == nil {
		return TokenUsage{}
	}

	return TokenUsage{
		InputTokens:         int64(resp.UsageMetadata.PromptTokenCount),
		OutputTokens:        int64(resp.UsageMetadata.CandidatesTokenCount),
		CacheCreationTokens: 0, // Not directly provided by Gemini
		CacheReadTokens:     int64(resp.UsageMetadata.CachedContentTokenCount),
	}
}

func (g *geminiClient) Model() catwalk.Model {
	return g.providerOptions.model(g.providerOptions.modelType)
}

// Helper functions
func parseJSONToMap(jsonStr string) (map[string]any, error) {
	var result map[string]any
	err := json.Unmarshal([]byte(jsonStr), &result)
	return result, err
}

func convertSchemaProperties(parameters map[string]any) map[string]*genai.Schema {
	properties := make(map[string]*genai.Schema)

	for name, param := range parameters {
		properties[name] = convertToSchema(param)
	}

	return properties
}

func convertToSchema(param any) *genai.Schema {
	schema := &genai.Schema{Type: genai.TypeString}

	paramMap, ok := param.(map[string]any)
	if !ok {
		return schema
	}

	if desc, ok := paramMap["description"].(string); ok {
		schema.Description = desc
	}

	typeVal, hasType := paramMap["type"]
	if !hasType {
		return schema
	}

	typeStr, ok := typeVal.(string)
	if !ok {
		return schema
	}

	schema.Type = mapJSONTypeToGenAI(typeStr)

	switch typeStr {
	case "array":
		schema.Items = processArrayItems(paramMap)
	case "object":
		if props, ok := paramMap["properties"].(map[string]any); ok {
			schema.Properties = convertSchemaProperties(props)
		}
	}

	return schema
}

func processArrayItems(paramMap map[string]any) *genai.Schema {
	items, ok := paramMap["items"].(map[string]any)
	if !ok {
		return nil
	}

	return convertToSchema(items)
}

func mapJSONTypeToGenAI(jsonType string) genai.Type {
	switch jsonType {
	case "string":
		return genai.TypeString
	case "number":
		return genai.TypeNumber
	case "integer":
		return genai.TypeInteger
	case "boolean":
		return genai.TypeBoolean
	case "array":
		return genai.TypeArray
	case "object":
		return genai.TypeObject
	default:
		return genai.TypeString // Default to string for unknown types
	}
}

func contains(s string, substrs ...string) bool {
	for _, substr := range substrs {
		if strings.Contains(strings.ToLower(s), strings.ToLower(substr)) {
			return true
		}
	}
	return false
}<|MERGE_RESOLUTION|>--- conflicted
+++ resolved
@@ -436,13 +436,9 @@
 
 	// Check for token expiration (401 Unauthorized)
 	if contains(errMsg, "unauthorized", "invalid api key", "api key expired") {
-<<<<<<< HEAD
-		g.providerOptions.apiKey, err = g.providerOptions.cfg.Resolve(g.providerOptions.config.APIKey)
-=======
 		prev := g.providerOptions.apiKey
 		// in case the key comes from a script, we try to re-evaluate it.
-		g.providerOptions.apiKey, err = config.Get().Resolve(g.providerOptions.config.APIKey)
->>>>>>> 32dac11c
+		g.providerOptions.apiKey, err = g.providerOptions.cfg.Resolve(g.providerOptions.config.APIKey)
 		if err != nil {
 			return false, 0, fmt.Errorf("failed to resolve API key: %w", err)
 		}
