--- conflicted
+++ resolved
@@ -211,12 +211,7 @@
 		if info.IsBusy {
 			return a, util.ReportWarn("Agent is busy, please wait...")
 		}
-<<<<<<< HEAD
 		a.cfg.UpdatePreferredModel(msg.ModelType, msg.Model)
-=======
-
-		config.Get().UpdatePreferredModel(msg.ModelType, msg.Model)
->>>>>>> 32dac11c
 
 		// Update the agent with the new model/provider configuration
 		if err := a.app.UpdateAgent(context.TODO()); err != nil {
