--- conflicted
+++ resolved
@@ -12,14 +12,9 @@
 	ctx := context.Background()
 
 	// Create a simple config for testing
-<<<<<<< HEAD
 	var cfg config.Config
 	lspCfg := config.LSPConfig{
-		Command:   "echo", // Use echo as a dummy command that won't fail
-=======
-	cfg := config.LSPConfig{
 		Command:   "$THE_CMD", // Use echo as a dummy command that won't fail
->>>>>>> 32dac11c
 		Args:      []string{"hello"},
 		FileTypes: []string{"go"},
 		Env:       map[string]string{},
@@ -27,13 +22,9 @@
 
 	// Test creating a powernap client - this will likely fail with echo
 	// but we can still test the basic structure
-<<<<<<< HEAD
-	client, err := New(ctx, &cfg, "test", lspCfg)
-=======
-	client, err := New(ctx, "test", cfg, config.NewEnvironmentVariableResolver(env.NewFromMap(map[string]string{
+	client, err := New(ctx, &cfg, "test", lspCfg, config.NewEnvironmentVariableResolver(env.NewFromMap(map[string]string{
 		"THE_CMD": "echo",
 	})))
->>>>>>> 32dac11c
 	if err != nil {
 		// Expected to fail with echo command, skip the rest
 		t.Skipf("Powernap client creation failed as expected with dummy command: %v", err)
