--- conflicted
+++ resolved
@@ -43,17 +43,10 @@
 	return filepath.Join(os.Getenv("HOME"), ".local", "share", appName, "providers.json")
 }
 
-<<<<<<< HEAD
-func saveProvidersInCache(path string, providers []provider.Provider) error {
+func saveProvidersInCache(path string, providers []catwalk.Provider) error {
 	slog.Info("Caching provider data")
 	if err := os.MkdirAll(filepath.Dir(path), 0o755); err != nil {
 		return fmt.Errorf("failed to create directory for provider cache: %w", err)
-=======
-func saveProvidersInCache(path string, providers []catwalk.Provider) error {
-	dir := filepath.Dir(path)
-	if err := os.MkdirAll(dir, 0o755); err != nil {
-		return err
->>>>>>> 6ffdc05b
 	}
 
 	data, err := json.MarshalIndent(providers, "", "  ")
@@ -73,48 +66,20 @@
 		return nil, fmt.Errorf("failed to read provider cache file: %w", err)
 	}
 
-<<<<<<< HEAD
-	var providers []provider.Provider
+	var providers []catwalk.Provider
 	if err := json.Unmarshal(data, &providers); err != nil {
 		return nil, fmt.Errorf("failed to unmarshal provider data from cache: %w", err)
-=======
-	var providers []catwalk.Provider
-	err = json.Unmarshal(data, &providers)
-	return providers, err
-}
-
-func loadProviders(path string, client ProviderClient) ([]catwalk.Provider, error) {
-	providers, err := client.GetProviders()
-	if err != nil {
-		fallbackToCache, err := loadProvidersFromCache(path)
-		if err != nil {
-			return nil, err
-		}
-		providers = fallbackToCache
-	} else {
-		if err := saveProvidersInCache(path, providerList); err != nil {
-			return nil, err
-		}
->>>>>>> 6ffdc05b
 	}
 	return providers, nil
 }
 
-<<<<<<< HEAD
-func Providers() ([]provider.Provider, error) {
-	client := client.New()
+func Providers() ([]catwalk.Provider, error) {
+	client := catwalk.NewWithURL(catwalkURL)
 	path := providerCacheFileData()
 	return loadProvidersOnce(client, path)
 }
 
-func loadProvidersOnce(client ProviderClient, path string) ([]provider.Provider, error) {
-=======
-func Providers() ([]catwalk.Provider, error) {
-	return LoadProviders(catwalk.NewWithURL(catwalkURL))
-}
-
-func LoadProviders(client ProviderClient) ([]catwalk.Provider, error) {
->>>>>>> 6ffdc05b
+func loadProvidersOnce(client ProviderClient, path string) ([]catwalk.Provider, error) {
 	var err error
 	providerOnce.Do(func() {
 		providerList, err = loadProviders(client, path)
@@ -125,7 +90,7 @@
 	return providerList, nil
 }
 
-func loadProviders(client ProviderClient, path string) (providerList []provider.Provider, err error) {
+func loadProviders(client ProviderClient, path string) (providerList []catwalk.Provider, err error) {
 	// if cache is not stale, load from it
 	stale, exists := isCacheStale(path)
 	if !stale {
